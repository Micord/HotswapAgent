<?xml version="1.0" encoding="UTF-8"?>
<project xmlns="http://maven.apache.org/POM/4.0.0" xmlns:xsi="http://www.w3.org/2001/XMLSchema-instance"
         xsi:schemaLocation="http://maven.apache.org/POM/4.0.0 http://maven.apache.org/xsd/maven-4.0.0.xsd">
    <modelVersion>4.0.0</modelVersion>

    <parent>
        <groupId>org.hotswapagent</groupId>
        <artifactId>hotswap-agent-parent</artifactId>
<<<<<<< HEAD
        <version>1.4.2-micord.2</version>
=======
        <version>${revision}</version>
>>>>>>> ecf66280
        <relativePath>../hotswap-agent-parent/pom.xml</relativePath>
    </parent>

    <artifactId>hotswap-agent</artifactId>
    <description>Distribution of HotswapAgent core and all plugins in all-in-one JAR.</description>

    <packaging>jar</packaging>

    <dependencies>
        <dependency>
            <groupId>org.hotswapagent</groupId>
            <artifactId>hotswap-agent-plugins</artifactId>
            <version>${project.version}</version>
            <type>pom</type>
        </dependency>

        <dependency>
            <groupId>org.pegdown</groupId>
            <artifactId>pegdown</artifactId>
            <version>1.4.1</version>
        </dependency>
    </dependencies>

    <build>
        <plugins>
            <!--TODO - run manually from IDE. If run from maven, unable to access JAR content-->
            <!--<plugin>-->
            <!--<groupId>org.codehaus.mojo</groupId>-->
            <!--<artifactId>exec-maven-plugin</artifactId>-->
            <!--<version>1.2.1</version>-->
            <!--<executions>-->
            <!--<execution>-->
            <!--<phase>package</phase>-->
            <!--<goals>-->
            <!--<goal>java</goal>-->
            <!--</goals>-->
            <!--<configuration>-->
            <!--<mainClass>org.hotswap.agent.distribution.PluginDocs</mainClass>-->
            <!--</configuration>-->
            <!--</execution>-->
            <!--</executions>-->
            <!--</plugin>-->

            <plugin>
                <artifactId>maven-assembly-plugin</artifactId>
                <version>2.4</version>
                <executions>
                    <execution>
                        <id>distribution</id>
                        <phase>package</phase>
                        <goals>
                            <goal>single</goal>
                        </goals>
                        <configuration>
                            <descriptors>
                                <descriptor>assembly/agent/jar.xml</descriptor>
                            </descriptors>
                            <finalName>hotswap-agent</finalName>
                            <appendAssemblyId>false</appendAssemblyId>
                            <archive>
                                <manifestEntries>
                                    <Implementation-Title>${project.build.finalName}</Implementation-Title>
                                    <Implementation-Version>${project.version}</Implementation-Version>
                                    <Agent-Class>org.hotswap.agent.HotswapAgent</Agent-Class>
                                    <Premain-Class>org.hotswap.agent.HotswapAgent</Premain-Class>
                                    <!-- <Boot-Class-Path>hotswap-agent.jar</Boot-Class-Path>  -->
                                    <Can-Redefine-Classes>true</Can-Redefine-Classes>
                                    <Can-Retransform-Classes>true</Can-Retransform-Classes>
                                </manifestEntries>
                            </archive>
                        </configuration>
                    </execution>
                </executions>
            </plugin>
            <!--
            <plugin>
                <artifactId>maven-antrun-plugin</artifactId>
                <version>3.1.0</version>
<!--                <executions>-->
<!--                    <execution>-->
<!--                        <phase>package</phase>-->
<!--                        <goals>-->
<!--                            <goal>run</goal>-->
<!--                        </goals>-->
<!--                        <configuration>-->
<!--                            <target>-->
<!--                                <echo>Calculating MD5 sum for hotswap-agent.jar...</echo>-->
<!--                                <exec executable="md5" output="${project.build.directory}/hotswap-agent.jar.md5">-->
<!--                                    <arg value="-q" />-->
<!--                                    <arg file="${project.build.directory}/hotswap-agent.jar"/>-->
<!--                                </exec>-->
<!--                            </target>-->
<!--                        </configuration>-->
<!--                    </execution>-->
<!--                </executions>-->
            </plugin>
            -->
        </plugins>
    </build>
</project><|MERGE_RESOLUTION|>--- conflicted
+++ resolved
@@ -6,11 +6,7 @@
     <parent>
         <groupId>org.hotswapagent</groupId>
         <artifactId>hotswap-agent-parent</artifactId>
-<<<<<<< HEAD
-        <version>1.4.2-micord.2</version>
-=======
         <version>${revision}</version>
->>>>>>> ecf66280
         <relativePath>../hotswap-agent-parent/pom.xml</relativePath>
     </parent>
 
@@ -89,23 +85,23 @@
             <plugin>
                 <artifactId>maven-antrun-plugin</artifactId>
                 <version>3.1.0</version>
-<!--                <executions>-->
-<!--                    <execution>-->
-<!--                        <phase>package</phase>-->
-<!--                        <goals>-->
-<!--                            <goal>run</goal>-->
-<!--                        </goals>-->
-<!--                        <configuration>-->
-<!--                            <target>-->
-<!--                                <echo>Calculating MD5 sum for hotswap-agent.jar...</echo>-->
-<!--                                <exec executable="md5" output="${project.build.directory}/hotswap-agent.jar.md5">-->
-<!--                                    <arg value="-q" />-->
-<!--                                    <arg file="${project.build.directory}/hotswap-agent.jar"/>-->
-<!--                                </exec>-->
-<!--                            </target>-->
-<!--                        </configuration>-->
-<!--                    </execution>-->
-<!--                </executions>-->
+                <executions>
+                    <execution>
+                        <phase>package</phase>
+                        <goals>
+                            <goal>run</goal>
+                        </goals>
+                        <configuration>
+                            <target>
+                                <echo>Calculating MD5 sum for hotswap-agent.jar...</echo>
+                                <exec executable="md5" output="${project.build.directory}/hotswap-agent.jar.md5">
+                                    <arg value="-q" />
+                                    <arg file="${project.build.directory}/hotswap-agent.jar"/>
+                                </exec>
+                            </target>
+                        </configuration>
+                    </execution>
+                </executions>
             </plugin>
             -->
         </plugins>
