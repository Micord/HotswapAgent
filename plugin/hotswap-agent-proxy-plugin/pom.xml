--- conflicted
+++ resolved
@@ -3,54 +3,6 @@
          xsi:schemaLocation="http://maven.apache.org/POM/4.0.0 http://maven.apache.org/xsd/maven-4.0.0.xsd">
     <modelVersion>4.0.0</modelVersion>
 
-<<<<<<< HEAD
-	<parent>
-		<groupId>org.hotswap.agent</groupId>
-		<artifactId>hotswap-agent-parent</artifactId>
-		<version>1.0-cg-1</version>
-		<relativePath>../../hotswap-agent-parent/pom.xml</relativePath>
-	</parent>
-	
-	<artifactId>hotswap-agent-proxy-plugin</artifactId>
-	
-    <properties>
-        <org.springframework.version>4.0.5.RELEASE</org.springframework.version>
-    </properties>
-    
-	<dependencies>
-		<dependency>
-			<groupId>org.hotswap.agent</groupId>
-			<artifactId>hotswap-agent-core</artifactId>
-			<version>${project.version}</version>
-		</dependency>
-		<dependency>
-			<groupId>org.springframework</groupId>
-			<artifactId>spring-core</artifactId>
-            <version>${org.springframework.version}</version>
-			<scope>test</scope>
-		</dependency>
-		<dependency>
-			<groupId>org.springframework</groupId>
-			<artifactId>spring-aop</artifactId>
-            <version>${org.springframework.version}</version>
-			<scope>test</scope>
-		</dependency>
-		<dependency>
-			<groupId>junit</groupId>
-			<artifactId>junit</artifactId>
-		</dependency>
-		<dependency>
-			<groupId>com.sun</groupId>
-			<artifactId>tools</artifactId>
-		</dependency>
-		<dependency>
-			<groupId>org.ow2.asm</groupId>
-			<artifactId>asm-all</artifactId>
-			<version>5.0.3</version>
-			<scope>test</scope>
-		</dependency>
-	</dependencies>
-=======
     <parent>
         <groupId>org.hotswapagent</groupId>
         <artifactId>hotswap-agent-parent</artifactId>
@@ -107,5 +59,4 @@
             </dependencies>
         </profile>
     </profiles>
->>>>>>> 1c5787d0
 </project>