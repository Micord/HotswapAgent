--- conflicted
+++ resolved
@@ -7,11 +7,7 @@
 
     <groupId>org.hotswap.plugin.examples</groupId>
     <artifactId>hotswap-agent-tutorial-plugin</artifactId>
-<<<<<<< HEAD
-    <version>1.4.2-micord.2</version>
-=======
     <version>${revision}</version>
->>>>>>> ecf66280
 
     <dependencies>
         <dependency>
