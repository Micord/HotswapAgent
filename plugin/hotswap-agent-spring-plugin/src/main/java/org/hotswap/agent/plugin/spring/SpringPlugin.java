--- conflicted
+++ resolved
@@ -91,10 +91,6 @@
     /**
      * register base package prefix from configuration file
      */
-<<<<<<< HEAD
-    public void registerComponentScanBasePackage(final String basePackage, final Object scannerAgent) {
-        LOGGER.info("Registering basePackage {}", basePackage);
-=======
     public void registerBasePackageFromConfiguration() {
         if (basePackagePrefixes != null) {
             for (String basePackagePrefix : basePackagePrefixes) {
@@ -103,25 +99,18 @@
         }
     }
 
-    private void registerBasePackage(final String basePackage) {
->>>>>>> 1c5787d0
-        final SpringChangesAnalyzer analyzer = new SpringChangesAnalyzer(appClassLoader);
+    private void registerBasePackage(final String basePackage, final Object scannerAgent) {
+      LOGGER.info("Registering basePackage {}", basePackage);
+      final SpringChangesAnalyzer analyzer = new SpringChangesAnalyzer(appClassLoader);
         hotswapTransformer.registerTransformer(appClassLoader, getClassNameRegExp(basePackage), new ClassFileTransformer() {
             @Override
             public byte[] transform(ClassLoader loader, String className, Class<?> classBeingRedefined, ProtectionDomain protectionDomain, byte[] classfileBuffer) throws IllegalClassFormatException {
                 if (classBeingRedefined != null) {
-<<<<<<< HEAD
                     boolean reloadNeeded = analyzer.isReloadNeeded(classBeingRedefined, classfileBuffer);
 //          if (reloadNeeded) {
                     scheduler.scheduleCommand(new ClassPathBeanRefreshCommand(classBeingRedefined.getClassLoader(), scannerAgent,
                         basePackage, className, classfileBuffer));
 //          }
-=======
-                    if (analyzer.isReloadNeeded(classBeingRedefined, classfileBuffer)) {
-                        scheduler.scheduleCommand(new ClassPathBeanRefreshCommand(classBeingRedefined.getClassLoader(),
-                                basePackage, className, classfileBuffer));
-                    }
->>>>>>> 1c5787d0
                 }
                 return classfileBuffer;
             }
@@ -172,13 +161,8 @@
                             }
                             if (!ClassLoaderHelper.isClassLoaded(appClassLoader, className)) {
                                 // refresh spring only for new classes
-<<<<<<< HEAD
                                 scheduler.scheduleCommand(new ClassPathBeanRefreshCommand(appClassLoader, scannerAgent,
-                                        basePackage, event), WAIT_ON_CREATE);
-=======
-                                scheduler.scheduleCommand(new ClassPathBeanRefreshCommand(appClassLoader,
                                         basePackage, className, event), WAIT_ON_CREATE);
->>>>>>> 1c5787d0
                             }
                         }
                     }
@@ -211,7 +195,7 @@
         resourceName = resourceName.replace('.', '/');
         return appClassLoader.getResources(resourceName);
     }
-    
+
     /**
      * Plugin initialization is after Spring has finished its startup and freezeConfiguration is called.
      *
