--- conflicted
+++ resolved
@@ -1,43 +1,39 @@
-<?xml version="1.0" encoding="UTF-8"?>
-<project xmlns="http://maven.apache.org/POM/4.0.0"
-    xmlns:xsi="http://www.w3.org/2001/XMLSchema-instance"
-    xsi:schemaLocation="http://maven.apache.org/POM/4.0.0 http://maven.apache.org/xsd/maven-4.0.0.xsd">
-    <modelVersion>4.0.0</modelVersion>
-
-    <parent>
-        <groupId>org.hotswapagent</groupId>
-        <artifactId>hotswap-agent-parent</artifactId>
-<<<<<<< HEAD
-        <version>1.4.2-micord.2</version>
-=======
-        <version>${revision}</version>
->>>>>>> ecf66280
-        <relativePath>../../hotswap-agent-parent/pom.xml</relativePath>
-    </parent>
-
-    <artifactId>hotswap-agent-ibatis-plugin</artifactId>
-
-    <properties>
-        <spring.version>5.3.30</spring.version>
-        <ibatis.version>2.3.4.726</ibatis.version>
-    </properties>
-
-    <dependencies>
-        <dependency>
-            <groupId>org.apache.ibatis</groupId>
-            <artifactId>ibatis-sqlmap</artifactId>
-            <version>${ibatis.version}</version>
-        </dependency>
-        <dependency>
-            <groupId>org.hotswapagent</groupId>
-            <artifactId>hotswap-agent-core</artifactId>
-            <version>${project.version}</version>
-        </dependency>
-        <dependency>
-            <groupId>org.springframework</groupId>
-            <artifactId>spring-core</artifactId>
-            <version>${spring.version}</version>
-        </dependency>
-    </dependencies>
-
-</project>
+<?xml version="1.0" encoding="UTF-8"?>
+<project xmlns="http://maven.apache.org/POM/4.0.0"
+    xmlns:xsi="http://www.w3.org/2001/XMLSchema-instance"
+    xsi:schemaLocation="http://maven.apache.org/POM/4.0.0 http://maven.apache.org/xsd/maven-4.0.0.xsd">
+    <modelVersion>4.0.0</modelVersion>
+
+    <parent>
+        <groupId>org.hotswapagent</groupId>
+        <artifactId>hotswap-agent-parent</artifactId>
+        <version>${revision}</version>
+        <relativePath>../../hotswap-agent-parent/pom.xml</relativePath>
+    </parent>
+
+    <artifactId>hotswap-agent-ibatis-plugin</artifactId>
+
+    <properties>
+        <spring.version>5.3.30</spring.version>
+        <ibatis.version>2.3.4.726</ibatis.version>
+    </properties>
+
+    <dependencies>
+        <dependency>
+            <groupId>org.apache.ibatis</groupId>
+            <artifactId>ibatis-sqlmap</artifactId>
+            <version>${ibatis.version}</version>
+        </dependency>
+        <dependency>
+            <groupId>org.hotswapagent</groupId>
+            <artifactId>hotswap-agent-core</artifactId>
+            <version>${project.version}</version>
+        </dependency>
+        <dependency>
+            <groupId>org.springframework</groupId>
+            <artifactId>spring-core</artifactId>
+            <version>${spring.version}</version>
+        </dependency>
+    </dependencies>
+
+</project>