<?xml version="1.0" encoding="UTF-8"?>
<project xmlns="http://maven.apache.org/POM/4.0.0" xmlns:xsi="http://www.w3.org/2001/XMLSchema-instance"
         xsi:schemaLocation="http://maven.apache.org/POM/4.0.0 http://maven.apache.org/xsd/maven-4.0.0.xsd">
    <modelVersion>4.0.0</modelVersion>

    <parent>
        <groupId>org.hotswapagent</groupId>
        <artifactId>hotswap-agent-parent</artifactId>
<<<<<<< HEAD
        <version>1.4.2-micord.2</version>
=======
        <version>${revision}</version>
>>>>>>> ecf66280
        <relativePath>../../hotswap-agent-parent/pom.xml</relativePath>
    </parent>
    <artifactId>hotswap-agent-mybatis-plugin</artifactId>

    <properties>
        <org.mybatis.version>3.5.16</org.mybatis.version>
        <jaxb.version>2.3.0</jaxb.version>
        <org.mybatis-spring.version>2.0.7</org.mybatis-spring.version>
        <org.springframework.version>5.3.30</org.springframework.version>
    </properties>


    <dependencies>
        <dependency>
            <groupId>org.hotswapagent</groupId>
            <artifactId>hotswap-agent-core</artifactId>
            <version>${project.version}</version>
        </dependency>

        <dependency>
            <groupId>org.mybatis</groupId>
            <artifactId>mybatis</artifactId>
            <version>${org.mybatis.version}</version>
            <scope>provided</scope>
        </dependency>

        <dependency>
            <groupId>org.mybatis</groupId>
            <artifactId>mybatis-spring</artifactId>
            <version>${org.mybatis-spring.version}</version>
            <scope>provided</scope>
        </dependency>

        <dependency>
            <groupId>org.springframework</groupId>
            <artifactId>spring-test</artifactId>
            <version>${org.springframework.version}</version>
            <scope>test</scope>
        </dependency>

        <dependency>
            <groupId>org.hotswapagent</groupId>
            <artifactId>hotswap-agent-spring-plugin</artifactId>
            <version>${project.version}</version>
            <scope>test</scope>
        </dependency>

        <dependency>
            <groupId>org.springframework</groupId>
            <artifactId>spring-context</artifactId>
            <version>${org.springframework.version}</version>
            <scope>test</scope>
        </dependency>

        <dependency>
            <groupId>org.springframework</groupId>
            <artifactId>spring-jdbc</artifactId>
            <version>${org.springframework.version}</version>
            <scope>test</scope>
        </dependency>

        <dependency>
            <groupId>org.hsqldb</groupId>
            <artifactId>hsqldb</artifactId>
            <version>2.7.1</version>
            <scope>test</scope>
        </dependency>

        <dependency>
            <groupId>junit</groupId>
            <artifactId>junit</artifactId>
        </dependency>

        <dependency>
            <groupId>org.springframework.boot</groupId>
            <artifactId>spring-boot-starter</artifactId>
            <version>2.0.9.RELEASE</version>
            <scope>test</scope>
        </dependency>
        <dependency>
            <groupId>org.springframework.boot</groupId>
            <artifactId>spring-boot-starter-test</artifactId>
            <version>2.0.9.RELEASE</version>
            <scope>test</scope>
        </dependency>
        <dependency>
            <groupId>org.mybatis.spring.boot</groupId>
            <artifactId>mybatis-spring-boot-starter</artifactId>
            <version>2.2.0</version>
            <scope>test</scope>
        </dependency>


        <dependency>
            <groupId>com.h2database</groupId>
            <artifactId>h2</artifactId>
            <version>2.1.214</version>
            <scope>test</scope>
        </dependency>

    </dependencies>

</project><|MERGE_RESOLUTION|>--- conflicted
+++ resolved
@@ -6,11 +6,7 @@
     <parent>
         <groupId>org.hotswapagent</groupId>
         <artifactId>hotswap-agent-parent</artifactId>
-<<<<<<< HEAD
-        <version>1.4.2-micord.2</version>
-=======
         <version>${revision}</version>
->>>>>>> ecf66280
         <relativePath>../../hotswap-agent-parent/pom.xml</relativePath>
     </parent>
     <artifactId>hotswap-agent-mybatis-plugin</artifactId>
